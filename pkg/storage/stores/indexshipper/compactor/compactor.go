--- conflicted
+++ resolved
@@ -151,16 +151,6 @@
 	DeleteRequestsHandler     *deletion.DeleteRequestHandler
 	DeleteRequestsGRPCHandler *deletion.GRPCRequestHandler
 	deleteRequestsManager     *deletion.DeleteRequestsManager
-<<<<<<< HEAD
-	expirationChecker         retention.ExpirationChecker
-	sizeBasedRetention        *retention.SizeBasedRetentionCleaner
-	metrics                   *metrics
-	running                   bool
-	wg                        sync.WaitGroup
-	indexCompactors           map[string]IndexCompactor
-	schemaConfig              config.SchemaConfig
-	fsConfig                  local.FSConfig
-=======
 	//expirationChecker         retention.ExpirationChecker
 	sizeBasedRetention *retention.SizeBasedRetentionCleaner
 	metrics            *metrics
@@ -169,7 +159,6 @@
 	indexCompactors    map[string]IndexCompactor
 	schemaConfig       config.SchemaConfig
 	fsConfig           local.FSConfig
->>>>>>> 99a06e34
 
 	// Ring used for running a single compactor
 	ringLifecycler *ring.BasicLifecycler
@@ -190,15 +179,12 @@
 	compactionMtx sync.Mutex
 }
 
-<<<<<<< HEAD
 type Limits interface {
 	deletion.Limits
 	retention.Limits
 	DefaultLimits() *validation.Limits
 }
 
-=======
->>>>>>> 99a06e34
 func NewCompactor(cfg Config, objectClient client.ObjectClient, schemaConfig config.SchemaConfig, limits *validation.Overrides, r prometheus.Registerer, fsconfig local.FSConfig) (*Compactor, error) {
 	retentionEnabledStats.Set("false")
 	if cfg.RetentionEnabled {
@@ -217,11 +203,8 @@
 		indexCompactors: map[string]IndexCompactor{},
 		schemaConfig:    schemaConfig,
 		fsConfig:        fsconfig,
-<<<<<<< HEAD
-=======
 		limits:          limits,
 		registerer:      r,
->>>>>>> 99a06e34
 	}
 
 	ringStore, err := kv.NewClient(
@@ -299,14 +282,6 @@
 
 		if c.cfg.SharedStoreType == config.StorageTypeFileSystem {
 			c.sizeBasedRetention, err = retention.NewSizeBasedRetentionCleaner(c.chunkClient, c.cfg.RetentionDiskSpacePercentage, r, c.fsConfig)
-		}
-		if err != nil {
-			return err
-		}
-
-		if c.cfg.SharedStoreType == config.StorageTypeFileSystem {
-			c.sizeBasedRetention, err = retention.NewSizeBasedRetentionCleaner(retentionWorkDir, c.expirationChecker, chunkClient,
-				c.cfg.RetentionDiskSpacePercentage, r, c.fsConfig)
 		}
 		if err != nil {
 			return err
@@ -363,17 +338,12 @@
 	}
 
 	if c.sizeBasedRetention != nil {
-<<<<<<< HEAD
-		c.sizeBasedRetention.RetentionLoop = services.NewTimerService(c.sizeBasedRetention.RetentionLoopInterval, nil,
-			c.sizeBasedRetention.RunIteration, nil)
-=======
 		c.sizeBasedRetention.RetentionLoop = services.NewTimerService(
 			c.sizeBasedRetention.RetentionLoopInterval,
 			nil,
 			c.sizeBasedCompaction,
 			nil,
 		)
->>>>>>> 99a06e34
 		if err := services.StartAndAwaitRunning(ctx, c.sizeBasedRetention.RetentionLoop); err != nil {
 			return errors.Wrap(err, "unable to start size based retention subservices")
 		}
@@ -410,8 +380,6 @@
 		return err
 	}
 
-<<<<<<< HEAD
-=======
 	return nil
 }
 
@@ -429,7 +397,6 @@
 
 	var toDelete []retention.ChunkRef
 	_ = c.RunSizeCompaction(ctx, toDelete) // just log this error so the service doesn't exit
->>>>>>> 99a06e34
 	return nil
 }
 
@@ -620,11 +587,8 @@
 }
 
 func (c *Compactor) RunCompaction(ctx context.Context, applyRetention bool) error {
-<<<<<<< HEAD
-=======
 	c.compactionMtx.Lock()
 	defer c.compactionMtx.Unlock()
->>>>>>> 99a06e34
 
 	status := statusSuccess
 	start := time.Now()
